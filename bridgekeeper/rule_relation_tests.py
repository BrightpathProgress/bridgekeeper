import pytest
from shrubberies.factories import ShrubberyFactory, UserFactory
<<<<<<< HEAD
from shrubberies.models import Branch, Shrubbery
=======
from shrubberies.models import Shrubbery
>>>>>>> f3138d68

from .rules import Is, Relation


@pytest.mark.django_db
def test_relation_to_user():
    u1 = UserFactory()
    u2 = UserFactory()
    s1 = ShrubberyFactory(branch=u1.profile.branch)
    s2 = ShrubberyFactory(branch=u2.profile.branch)
    belongs_to_branch = Relation(
        'branch', Is(lambda u: u.profile.branch))

    assert belongs_to_branch.check(u1, s1)
    assert belongs_to_branch.check(u2, s2)
    assert not belongs_to_branch.check(u1, s2)
    assert not belongs_to_branch.check(u2, s1)

    qs1 = belongs_to_branch.filter(u1, Shrubbery.objects.all())
    qs2 = belongs_to_branch.filter(u2, Shrubbery.objects.all())
    assert qs1.count() == 1
    assert s1 in qs1
    assert s2 not in qs1
    assert qs2.count() == 1
    assert s2 in qs2
    assert s1 not in qs2


@pytest.mark.django_db
def test_relation_never_global():
    user = UserFactory()
    belongs_to_branch = Relation(
        'branch', Is(lambda u: u.profile.branch))
    assert not belongs_to_branch.check(user)<|MERGE_RESOLUTION|>--- conflicted
+++ resolved
@@ -1,10 +1,6 @@
 import pytest
 from shrubberies.factories import ShrubberyFactory, UserFactory
-<<<<<<< HEAD
-from shrubberies.models import Branch, Shrubbery
-=======
 from shrubberies.models import Shrubbery
->>>>>>> f3138d68
 
 from .rules import Is, Relation
 
